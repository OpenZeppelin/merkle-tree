--- conflicted
+++ resolved
@@ -114,21 +114,16 @@
         () => StandardMerkleTree.load({ format: 'nonstandard' } as any),
         /^Error: Unknown format 'nonstandard'$/,
       );
-<<<<<<< HEAD
-=======
 
->>>>>>> e0f126c9
       assert.throws(
         () => StandardMerkleTree.load({ format: 'simple-v1' } as any),
         /^Error: Unknown format 'simple-v1'$/,
       );
-<<<<<<< HEAD
+
       assert.throws(
         () => StandardMerkleTree.load({ format: 'custom-v1' } as any),
         /^Error: Unknown format 'custom-v1'$/,
       );
-=======
->>>>>>> e0f126c9
     });
 
     it('reject malformed tree dump', () => {
