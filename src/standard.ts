--- conflicted
+++ resolved
@@ -1,4 +1,3 @@
-<<<<<<< HEAD
 import {
   BytesLike,
   HexString,
@@ -29,15 +28,6 @@
 import { throwError } from './utils/throw-error';
 
 export type StandardMerkleTreeData<T> = MerkleTreeData<T> & { leafEncoding: string[] };
-=======
-import { equalsBytes, hexToBytes } from 'ethereum-cryptography/utils';
-import { Bytes, compareBytes, hex } from './bytes';
-import { getProof, isValidMerkleTree, makeMerkleTree, processProof, renderMerkleTree, MultiProof, getMultiProof, processMultiProof } from './core';
-import { MerkleTreeOptions, defaultOptions } from './options';
-import { checkBounds } from './utils/check-bounds';
-import { throwError } from './utils/throw-error';
-import { standardLeafHash } from './utils/standard-leaf-hash';
->>>>>>> e15b2d37
 
 export function standardLeafHash<T extends any[]>(value: T, types: string[]) : HexString {
   return keccak256(keccak256(defaultAbiCoder.encode(types, value)));
@@ -59,20 +49,12 @@
   }
 
   static of<T extends any[]>(values: T[], leafEncoding: string[], options: MerkleTreeOptions = {}) {
-<<<<<<< HEAD
-    const { sortLeaves } = { ...defaultOptions, ...options };
-=======
     const sortLeaves = options.sortLeaves ?? defaultOptions.sortLeaves;
->>>>>>> e15b2d37
 
     const hashedValues = values.map((value, valueIndex) => ({ value, valueIndex, hash: standardLeafHash(value, leafEncoding) }));
 
     if (sortLeaves) {
-<<<<<<< HEAD
       hashedValues.sort((a, b) => compare(a.hash, b.hash));
-=======
-      hashedValues.sort((a, b) => compareBytes(a.hash, b.hash));
->>>>>>> e15b2d37
     }
 
     const tree = makeMerkleTree(hashedValues.map(v => v.hash));
