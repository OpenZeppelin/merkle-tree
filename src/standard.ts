<<<<<<< HEAD
import { equalsBytes } from 'ethereum-cryptography/utils';
import { keccak256 } from 'ethereum-cryptography/keccak';
import { defaultAbiCoder } from '@ethersproject/abi';
import { Bytes, BytesLike, compareBytes, toHex, toBytes } from './bytes';
import { MultiProof, makeMerkleTree, isValidMerkleTree, getProof, getMultiProof, processProof, processMultiProof,renderMerkleTree } from './core';
import { checkBounds } from './utils/check-bounds';
import { throwError } from './utils/throw-error';

// Types
export type LeafLike = any[] | BytesLike
export type Encoding<T extends LeafLike> = T extends any[] ? string[] : undefined;

// Hashing
function standardLeafHash<T extends LeafLike>(value: T, types: Encoding<T>): Bytes {
  if (Array.isArray(value)) {
    return keccak256(keccak256(toBytes(defaultAbiCoder.encode(types as Encoding<any[]>, value))));
  } else {
    const result = toBytes(value);
    if (result.length !== 32) throwError('Invalid leaf length');
    return result;
  }
=======
import { AbiCoder, keccak256, hexlify } from 'ethers';
import { MultiProof, makeMerkleTree, isValidMerkleTree, getProof, getMultiProof, processProof, processMultiProof, renderMerkleTree } from './core';
import { checkBounds } from './utils/check-bounds';
import { throwError } from './utils/throw-error';

function standardLeafHash<T extends any[]>(value: T, types: string[]): string {
  return keccak256(keccak256(AbiCoder.defaultAbiCoder().encode(types, value)));
>>>>>>> 0c7322e8
}

// MerkleTree building options
export type StandardMerkleTreeOptions = Partial<{
  sortLeaves: boolean;
}>;

// For backward compatibility reasons, leaves are sorted by default.
// This can be disabled for usecases where leaves ordering needs to be preserved
const defaultOptions: Required<StandardMerkleTreeOptions> = {
  sortLeaves: true,
};

// Dump/Load format
interface StandardMerkleTreeData<T extends any[] | BytesLike> {
  format: 'standard-v1';
  tree: string[];
  values: {
    value: T;
    treeIndex: number;
  }[];
  leafEncoding: Encoding<T>;
}

export class StandardMerkleTree<T extends any[] | BytesLike> {
  private readonly hashLookup: { [hash: string]: number };

  private constructor(
    private readonly tree: string[],
    private readonly values: { value: T, treeIndex: number }[],
    private readonly leafEncoding: Encoding<T>,
  ) {
    this.hashLookup =
      Object.fromEntries(values.map(({ value }, valueIndex) => [
<<<<<<< HEAD
        toHex(standardLeafHash(value, leafEncoding)),
=======
        hexlify(standardLeafHash(value, leafEncoding)),
>>>>>>> 0c7322e8
        valueIndex,
      ]));
  }

<<<<<<< HEAD
  static of<T extends any[] | BytesLike>(values: T[], leafEncoding: Encoding<T>, options: StandardMerkleTreeOptions = {}) {
    const { sortLeaves } = { ...defaultOptions, ...options };

    const hashedValues = values.map((value, valueIndex) => ({ value, valueIndex, hash: standardLeafHash(value, leafEncoding) }));

    if (sortLeaves) {
      hashedValues.sort((a, b) => compareBytes(a.hash, b.hash));
    }
=======
  static of<T extends any[]>(values: T[], leafEncoding: string[]) {
    const hashedValues = values
      .map((value, valueIndex) => ({ value, valueIndex, hash: standardLeafHash(value, leafEncoding) }))
      .sort((a, b) => a.hash.localeCompare(b.hash));
>>>>>>> 0c7322e8

    const tree = makeMerkleTree(hashedValues.map(v => v.hash));

    const indexedValues = values.map(value => ({ value, treeIndex: 0 }));
    for (const [leafIndex, { valueIndex }] of hashedValues.entries()) {
      indexedValues[valueIndex]!.treeIndex = tree.length - leafIndex - 1;
    }

    return new StandardMerkleTree(tree, indexedValues, leafEncoding);
  }

  static load<T extends any[] | BytesLike>(data: StandardMerkleTreeData<T>): StandardMerkleTree<T> {
    if (data.format !== 'standard-v1') {
      throw new Error(`Unknown format '${data.format}'`);
    }
    return new StandardMerkleTree(
<<<<<<< HEAD
      data.tree.map(toBytes),
=======
      data.tree,
>>>>>>> 0c7322e8
      data.values,
      data.leafEncoding,
    );
  }

<<<<<<< HEAD
  static verify<T extends any[] | BytesLike>(root: string, leafEncoding: Encoding<T>, leaf: T, proof: string[]): boolean {
    const impliedRoot = processProof(standardLeafHash(leaf, leafEncoding), proof.map(toBytes));
    return equalsBytes(impliedRoot, toBytes(root));
  }

  static verifyMultiProof<T extends any[] | BytesLike>(root: string, leafEncoding: Encoding<T>, multiproof: MultiProof<string, T>): boolean {
    const leafHashes = multiproof.leaves.map(leaf => standardLeafHash(leaf, leafEncoding));
    const proofBytes = multiproof.proof.map(toBytes);

    const impliedRoot = processMultiProof({
      leaves: leafHashes,
      proof: proofBytes,
      proofFlags: multiproof.proofFlags,
    });

    return equalsBytes(impliedRoot, toBytes(root));
=======
  static verify<T extends any[]>(root: string, leafEncoding: string[], leaf: T, proof: string[]): boolean {
    return root === processProof(standardLeafHash(leaf, leafEncoding), proof);
  }

  static verifyMultiProof<T extends any[]>(root: string, leafEncoding: string[], multiproof: MultiProof<string, T>): boolean {
    return root === processMultiProof({
      leaves: multiproof.leaves.map(leaf => standardLeafHash(leaf, leafEncoding)),
      proof: multiproof.proof,
      proofFlags: multiproof.proofFlags,
    });
>>>>>>> 0c7322e8
  }

  dump(): StandardMerkleTreeData<T> {
    return {
      format:      'standard-v1',
<<<<<<< HEAD
      tree:         this.tree.map(toHex),
=======
      tree:         this.tree,
>>>>>>> 0c7322e8
      values:       this.values,
      leafEncoding: this.leafEncoding,
    };
  }

  render() {
    return renderMerkleTree(this.tree);
  }

  get root(): string {
<<<<<<< HEAD
    return toHex(this.tree[0]!);
=======
    return this.tree[0]!;
>>>>>>> 0c7322e8
  }

  *entries(): Iterable<[number, T]> {
    for (const [i, { value }] of this.values.entries()) {
      yield [i, value];
    }
  }

  validate() {
    for (let i = 0; i < this.values.length; i++) {
      this.validateValue(i);
    }
    if (!isValidMerkleTree(this.tree)) {
      throw new Error('Merkle tree is invalid');
    }
  }

  leafHash(leaf: T): string {
<<<<<<< HEAD
    return toHex(standardLeafHash(leaf, this.leafEncoding));
=======
    return standardLeafHash(leaf, this.leafEncoding);
>>>>>>> 0c7322e8
  }

  leafLookup(leaf:T): number {
    return this.hashLookup[this.leafHash(leaf)] ?? throwError('Leaf is not in tree');
  }

  getProof(leaf: number | T): string[] {
    // input validity
    const valueIndex = typeof leaf === 'number' ? leaf : this.leafLookup(leaf);
    this.validateValue(valueIndex);

    // rebuild tree index and generate proof
    const { treeIndex } = this.values[valueIndex]!;
    const proof = getProof(this.tree, treeIndex);

    // sanity check proof
    if (!this._verify(this.tree[treeIndex]!, proof)) {
      throw new Error('Unable to prove value');
    }

    // return proof in hex format
<<<<<<< HEAD
    return proof.map(toHex);
=======
    return proof;
>>>>>>> 0c7322e8
  }

  getMultiProof(leaves: (number | T)[]): MultiProof<string, T> {
    // input validity
    const valueIndices = leaves.map(leaf => typeof leaf === 'number' ? leaf : this.leafLookup(leaf));
    for (const valueIndex of valueIndices) this.validateValue(valueIndex);

    // rebuild tree indices and generate proof
    const indices = valueIndices.map(i => this.values[i]!.treeIndex);
    const proof = getMultiProof(this.tree, indices);

    // sanity check proof
    if (!this._verifyMultiProof(proof)) {
      throw new Error('Unable to prove values');
    }

    // return multiproof in hex format
    return {
<<<<<<< HEAD
      leaves:     proof.leaves.map(hash => this.values[this.hashLookup[toHex(hash)]!]!.value),
      proof:      proof.proof.map(toHex),
=======
      leaves:     proof.leaves.map(hash => this.values[this.hashLookup[hash]!]!.value),
      proof:      proof.proof,
>>>>>>> 0c7322e8
      proofFlags: proof.proofFlags,
    }
  }

  verify(leaf: number | T, proof: string[]): boolean {
<<<<<<< HEAD
    return this._verify(this.getLeafHash(leaf), proof.map(toBytes));
=======
    return this._verify(this.getLeafHash(leaf), proof);
>>>>>>> 0c7322e8
  }

  private _verify(leafHash: string, proof: string[]): boolean {
    return this.root === processProof(leafHash, proof);
  }

  verifyMultiProof(multiproof: MultiProof<string, number | T>): boolean {
    return this._verifyMultiProof({
      leaves: multiproof.leaves.map(l => this.getLeafHash(l)),
<<<<<<< HEAD
      proof: multiproof.proof.map(toBytes),
=======
      proof: multiproof.proof,
>>>>>>> 0c7322e8
      proofFlags: multiproof.proofFlags,
    });
  }

  private _verifyMultiProof(multiproof: MultiProof<string, string>): boolean {
    return this.root === processMultiProof(multiproof);
  }

  private validateValue(valueIndex: number): string {
    checkBounds(this.values, valueIndex);
    const { value, treeIndex } = this.values[valueIndex]!;
    checkBounds(this.tree, treeIndex);
    const leaf = standardLeafHash(value, this.leafEncoding);
    if (leaf !== this.tree[treeIndex]!) {
      throw new Error('Merkle tree does not contain the expected value');
    }
    return leaf;
  }

  private getLeafHash(leaf: number | T): string {
    if (typeof leaf === 'number') {
      return this.validateValue(leaf);
    } else {
      return standardLeafHash(leaf, this.leafEncoding);
    }
  }
}<|MERGE_RESOLUTION|>--- conflicted
+++ resolved
@@ -1,92 +1,60 @@
-<<<<<<< HEAD
-import { equalsBytes } from 'ethereum-cryptography/utils';
-import { keccak256 } from 'ethereum-cryptography/keccak';
-import { defaultAbiCoder } from '@ethersproject/abi';
-import { Bytes, BytesLike, compareBytes, toHex, toBytes } from './bytes';
-import { MultiProof, makeMerkleTree, isValidMerkleTree, getProof, getMultiProof, processProof, processMultiProof,renderMerkleTree } from './core';
+import {
+  BytesLike,
+  HexString,
+  isBytesLike,
+  toHex,
+} from './types/bytes';
+
+import {
+  MerkleTreeData,
+} from './types/data';
+
+import {
+  MultiProof,
+  makeMerkleTree,
+  isValidMerkleTree,
+  getProof,
+  getMultiProof,
+  processProof,
+  processMultiProof,
+  renderMerkleTree
+} from './core';
+
+import { AbiCoder, keccak256 } from 'ethers';
+
+import { MerkleTreeOptions, defaultOptions} from './utils/options';
 import { checkBounds } from './utils/check-bounds';
 import { throwError } from './utils/throw-error';
 
-// Types
-export type LeafLike = any[] | BytesLike
-export type Encoding<T extends LeafLike> = T extends any[] ? string[] : undefined;
-
-// Hashing
-function standardLeafHash<T extends LeafLike>(value: T, types: Encoding<T>): Bytes {
-  if (Array.isArray(value)) {
-    return keccak256(keccak256(toBytes(defaultAbiCoder.encode(types as Encoding<any[]>, value))));
-  } else {
-    const result = toBytes(value);
-    if (result.length !== 32) throwError('Invalid leaf length');
-    return result;
-  }
-=======
-import { AbiCoder, keccak256, hexlify } from 'ethers';
-import { MultiProof, makeMerkleTree, isValidMerkleTree, getProof, getMultiProof, processProof, processMultiProof, renderMerkleTree } from './core';
-import { checkBounds } from './utils/check-bounds';
-import { throwError } from './utils/throw-error';
-
-function standardLeafHash<T extends any[]>(value: T, types: string[]): string {
+export type StandardMerkleTreeData<T> = MerkleTreeData<T> & { leafEncoding: string[] };
+
+export function standardLeafHash<T extends any[]>(value: T, types: string[]) : HexString {
   return keccak256(keccak256(AbiCoder.defaultAbiCoder().encode(types, value)));
->>>>>>> 0c7322e8
 }
 
-// MerkleTree building options
-export type StandardMerkleTreeOptions = Partial<{
-  sortLeaves: boolean;
-}>;
-
-// For backward compatibility reasons, leaves are sorted by default.
-// This can be disabled for usecases where leaves ordering needs to be preserved
-const defaultOptions: Required<StandardMerkleTreeOptions> = {
-  sortLeaves: true,
-};
-
-// Dump/Load format
-interface StandardMerkleTreeData<T extends any[] | BytesLike> {
-  format: 'standard-v1';
-  tree: string[];
-  values: {
-    value: T;
-    treeIndex: number;
-  }[];
-  leafEncoding: Encoding<T>;
-}
-
-export class StandardMerkleTree<T extends any[] | BytesLike> {
-  private readonly hashLookup: { [hash: string]: number };
+export class StandardMerkleTree<T extends any[]> {
+  private readonly hashLookup: { [hash: HexString]: number };
 
   private constructor(
-    private readonly tree: string[],
+    private readonly tree: HexString[],
     private readonly values: { value: T, treeIndex: number }[],
-    private readonly leafEncoding: Encoding<T>,
+    private readonly leafEncoding: string[],
   ) {
     this.hashLookup =
       Object.fromEntries(values.map(({ value }, valueIndex) => [
-<<<<<<< HEAD
         toHex(standardLeafHash(value, leafEncoding)),
-=======
-        hexlify(standardLeafHash(value, leafEncoding)),
->>>>>>> 0c7322e8
         valueIndex,
       ]));
   }
 
-<<<<<<< HEAD
-  static of<T extends any[] | BytesLike>(values: T[], leafEncoding: Encoding<T>, options: StandardMerkleTreeOptions = {}) {
+  static of<T extends any[]>(values: T[], leafEncoding: string[], options: MerkleTreeOptions = {}) {
     const { sortLeaves } = { ...defaultOptions, ...options };
 
     const hashedValues = values.map((value, valueIndex) => ({ value, valueIndex, hash: standardLeafHash(value, leafEncoding) }));
 
     if (sortLeaves) {
-      hashedValues.sort((a, b) => compareBytes(a.hash, b.hash));
-    }
-=======
-  static of<T extends any[]>(values: T[], leafEncoding: string[]) {
-    const hashedValues = values
-      .map((value, valueIndex) => ({ value, valueIndex, hash: standardLeafHash(value, leafEncoding) }))
-      .sort((a, b) => a.hash.localeCompare(b.hash));
->>>>>>> 0c7322e8
+      hashedValues.sort((a, b) => a.hash.localeCompare(b.hash));
+    }
 
     const tree = makeMerkleTree(hashedValues.map(v => v.hash));
 
@@ -98,60 +66,33 @@
     return new StandardMerkleTree(tree, indexedValues, leafEncoding);
   }
 
-  static load<T extends any[] | BytesLike>(data: StandardMerkleTreeData<T>): StandardMerkleTree<T> {
+  static load<T extends any[]>(data: StandardMerkleTreeData<T>): StandardMerkleTree<T> {
     if (data.format !== 'standard-v1') {
-      throw new Error(`Unknown format '${data.format}'`);
+      throwError(`Unknown format '${data.format}'`);
     }
     return new StandardMerkleTree(
-<<<<<<< HEAD
-      data.tree.map(toBytes),
-=======
       data.tree,
->>>>>>> 0c7322e8
       data.values,
       data.leafEncoding,
     );
   }
 
-<<<<<<< HEAD
-  static verify<T extends any[] | BytesLike>(root: string, leafEncoding: Encoding<T>, leaf: T, proof: string[]): boolean {
-    const impliedRoot = processProof(standardLeafHash(leaf, leafEncoding), proof.map(toBytes));
-    return equalsBytes(impliedRoot, toBytes(root));
-  }
-
-  static verifyMultiProof<T extends any[] | BytesLike>(root: string, leafEncoding: Encoding<T>, multiproof: MultiProof<string, T>): boolean {
-    const leafHashes = multiproof.leaves.map(leaf => standardLeafHash(leaf, leafEncoding));
-    const proofBytes = multiproof.proof.map(toBytes);
-
-    const impliedRoot = processMultiProof({
-      leaves: leafHashes,
-      proof: proofBytes,
-      proofFlags: multiproof.proofFlags,
-    });
-
-    return equalsBytes(impliedRoot, toBytes(root));
-=======
-  static verify<T extends any[]>(root: string, leafEncoding: string[], leaf: T, proof: string[]): boolean {
-    return root === processProof(standardLeafHash(leaf, leafEncoding), proof);
-  }
-
-  static verifyMultiProof<T extends any[]>(root: string, leafEncoding: string[], multiproof: MultiProof<string, T>): boolean {
-    return root === processMultiProof({
+  static verify<T extends any[]>(root: BytesLike, leafEncoding: string[], leaf: T, proof: BytesLike[]): boolean {
+    return toHex(root) === processProof(standardLeafHash(leaf, leafEncoding), proof);
+  }
+
+  static verifyMultiProof<T extends any[]>(root: BytesLike, leafEncoding: string[], multiproof: MultiProof<BytesLike, T>): boolean {
+    return toHex(root) === processMultiProof({
       leaves: multiproof.leaves.map(leaf => standardLeafHash(leaf, leafEncoding)),
       proof: multiproof.proof,
       proofFlags: multiproof.proofFlags,
     });
->>>>>>> 0c7322e8
   }
 
   dump(): StandardMerkleTreeData<T> {
     return {
       format:      'standard-v1',
-<<<<<<< HEAD
-      tree:         this.tree.map(toHex),
-=======
       tree:         this.tree,
->>>>>>> 0c7322e8
       values:       this.values,
       leafEncoding: this.leafEncoding,
     };
@@ -161,12 +102,8 @@
     return renderMerkleTree(this.tree);
   }
 
-  get root(): string {
-<<<<<<< HEAD
-    return toHex(this.tree[0]!);
-=======
+  get root(): HexString {
     return this.tree[0]!;
->>>>>>> 0c7322e8
   }
 
   *entries(): Iterable<[number, T]> {
@@ -180,23 +117,19 @@
       this.validateValue(i);
     }
     if (!isValidMerkleTree(this.tree)) {
-      throw new Error('Merkle tree is invalid');
-    }
-  }
-
-  leafHash(leaf: T): string {
-<<<<<<< HEAD
-    return toHex(standardLeafHash(leaf, this.leafEncoding));
-=======
+      throwError('Merkle tree is invalid');
+    }
+  }
+
+  leafHash(leaf: T): HexString {
     return standardLeafHash(leaf, this.leafEncoding);
->>>>>>> 0c7322e8
-  }
-
-  leafLookup(leaf:T): number {
+  }
+
+  leafLookup(leaf: T): number {
     return this.hashLookup[this.leafHash(leaf)] ?? throwError('Leaf is not in tree');
   }
 
-  getProof(leaf: number | T): string[] {
+  getProof(leaf: number | T): HexString[] {
     // input validity
     const valueIndex = typeof leaf === 'number' ? leaf : this.leafLookup(leaf);
     this.validateValue(valueIndex);
@@ -207,18 +140,14 @@
 
     // sanity check proof
     if (!this._verify(this.tree[treeIndex]!, proof)) {
-      throw new Error('Unable to prove value');
+      throwError('Unable to prove value');
     }
 
     // return proof in hex format
-<<<<<<< HEAD
-    return proof.map(toHex);
-=======
     return proof;
->>>>>>> 0c7322e8
-  }
-
-  getMultiProof(leaves: (number | T)[]): MultiProof<string, T> {
+  }
+
+  getMultiProof(leaves: (number | T)[]): MultiProof<HexString, T> {
     // input validity
     const valueIndices = leaves.map(leaf => typeof leaf === 'number' ? leaf : this.leafLookup(leaf));
     for (const valueIndex of valueIndices) this.validateValue(valueIndex);
@@ -229,62 +158,49 @@
 
     // sanity check proof
     if (!this._verifyMultiProof(proof)) {
-      throw new Error('Unable to prove values');
+      throwError('Unable to prove values');
     }
 
     // return multiproof in hex format
     return {
-<<<<<<< HEAD
-      leaves:     proof.leaves.map(hash => this.values[this.hashLookup[toHex(hash)]!]!.value),
-      proof:      proof.proof.map(toHex),
-=======
       leaves:     proof.leaves.map(hash => this.values[this.hashLookup[hash]!]!.value),
       proof:      proof.proof,
->>>>>>> 0c7322e8
       proofFlags: proof.proofFlags,
     }
   }
 
-  verify(leaf: number | T, proof: string[]): boolean {
-<<<<<<< HEAD
-    return this._verify(this.getLeafHash(leaf), proof.map(toBytes));
-=======
+  verify(leaf: number | T, proof: BytesLike[]): boolean {
     return this._verify(this.getLeafHash(leaf), proof);
->>>>>>> 0c7322e8
-  }
-
-  private _verify(leafHash: string, proof: string[]): boolean {
+  }
+
+  private _verify(leafHash: BytesLike, proof: BytesLike[]): boolean {
     return this.root === processProof(leafHash, proof);
   }
 
-  verifyMultiProof(multiproof: MultiProof<string, number | T>): boolean {
+  verifyMultiProof(multiproof: MultiProof<BytesLike, number | T>): boolean {
     return this._verifyMultiProof({
       leaves: multiproof.leaves.map(l => this.getLeafHash(l)),
-<<<<<<< HEAD
-      proof: multiproof.proof.map(toBytes),
-=======
       proof: multiproof.proof,
->>>>>>> 0c7322e8
       proofFlags: multiproof.proofFlags,
     });
   }
 
-  private _verifyMultiProof(multiproof: MultiProof<string, string>): boolean {
+  private _verifyMultiProof(multiproof: MultiProof<BytesLike, BytesLike>): boolean {
     return this.root === processMultiProof(multiproof);
   }
 
-  private validateValue(valueIndex: number): string {
+  private validateValue(valueIndex: number): HexString {
     checkBounds(this.values, valueIndex);
     const { value, treeIndex } = this.values[valueIndex]!;
     checkBounds(this.tree, treeIndex);
     const leaf = standardLeafHash(value, this.leafEncoding);
     if (leaf !== this.tree[treeIndex]!) {
-      throw new Error('Merkle tree does not contain the expected value');
+      throwError('Merkle tree does not contain the expected value');
     }
     return leaf;
   }
 
-  private getLeafHash(leaf: number | T): string {
+  private getLeafHash(leaf: number | T): HexString {
     if (typeof leaf === 'number') {
       return this.validateValue(leaf);
     } else {
