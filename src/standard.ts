--- conflicted
+++ resolved
@@ -28,7 +28,7 @@
     private readonly values: { value: T, treeIndex: number }[],
     private readonly leafEncoding: string[],
   ) {
-    this.hashLookup = 
+    this.hashLookup =
       Object.fromEntries(values.map(({ value }, valueIndex) => [
         hex(standardLeafHash(value, leafEncoding)),
         valueIndex,
@@ -60,15 +60,11 @@
       data.leafEncoding,
     );
   }
-
-<<<<<<< HEAD
   static verifyWithRoot<T extends any[]>(leaf: T[], proof: string[], root: string, leafEncoding: string[]): boolean {
     const impliedRoot = processProof(standardLeafHash(leaf, leafEncoding), proof.map(hexToBytes));
     return equalsBytes(impliedRoot, hexToBytes(root));
   }
 
-=======
->>>>>>> e28e9d56
   dump(): StandardMerkleTreeData<T> {
     return {
       format:      'standard-v1',
@@ -158,18 +154,6 @@
     return equalsBytes(impliedRoot, this.tree[0]!);
   }
 
-<<<<<<< HEAD
-=======
-  static verifyWithRoot(leaf: any[], proof: string[], root: string, leafEncoding: string[]): boolean {
-    return StandardMerkleTree._verifyWithRoot(standardLeafHash(leaf, leafEncoding), proof.map(hexToBytes), root);
-  }
-
-  private static _verifyWithRoot(leafHash: Bytes, proof: Bytes[], root: string): boolean {
-    const impliedRoot = processProof(leafHash, proof);
-    return equalsBytes(impliedRoot, hexToBytes(root));
-  }
-
->>>>>>> e28e9d56
   verifyMultiProof(multiproof: MultiProof<string, number | T>): boolean {
     return this._verifyMultiProof({
       leaves: multiproof.leaves.map(l => this.getLeafHash(l)),
